--- conflicted
+++ resolved
@@ -479,26 +479,16 @@
                 else:
                     p = 0.
                 new_llh += obs * math.log(p * (1. - 1./time_window) + 1./time_window)
-
-<<<<<<< HEAD
-            if scalefactor > 1000:
-                break
-            if new_llh < llh:
-                scalefactor -= 1.
-                break
-            else:
-                scalefactor += 1
-                llh = new_llh
             
-=======
+            # regularization term
+            #new_llh -= 0.1 * new_scalefactor
+
             if new_llh <= llh:
                 break
             else:
                 llh = new_llh
                 scalefactor = new_scalefactor
                 
-
->>>>>>> b4491a1b
         return llh, scalefactor
 
     @numba_jit(**DFLT_NUMBA_JIT_KWARGS)
